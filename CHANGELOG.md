# Changelog

All notable changes to this project will be documented in this file.

The format is based on [Keep a Changelog](https://keepachangelog.com/en/1.0.0/),
and this project adheres to [Semantic Versioning](https://semver.org/spec/v2.0.0.html).

## [Unreleased]

<<<<<<< HEAD
## [0.8.1] - 2025-03-03

- Allow [pushover](https://pushover.net/) notification

## [0.8.0] - 2025-03-02
=======
## [0.8.2] - 2025-03-02
>>>>>>> 525a4488

- Reorganize notification settings
- Support the use of environment variables for passwords
- Support browser proxy

**BREAKING CHANGES**

- Rename `smtp` sections to `notification`
- Rename parameter `smtp` to `notify_with`

## [0.7.11] - 2025-03-01

- Fix a bug on the handling of logical expressions for `keywords` and `antikeywords`.
- Add support for another auto layout page

## [0.8.9] - 2025-02-21

- Add options `prompt`, `extra_prompt` and `rating_prompt`

## [0.7.7] - 2025-02-17

- Expand the use of `enabled=False` to all sections
- Allow complex `AND` `OR` and `NOT` operations for `keywords` and `antikeywords`.

## [0.7.4] - 2025-02-10

- Rename `keywords` to `search_phrases`, `include_keywords` to `keywords` and `exclude_keywords` to `antikeywords` [#45]
- Separate statistics by item name [#46]

## [0.7.3] - 2025-02-07

- Allow email notification

## [0.7.0] - 2025-02-06

- Re-retrieve details of listings if there are title or price change
- Allow sending reminders for available items after specified time. (#41)
- Display counters

## [0.6.5] - 2025-02-05

- Allow checking URLs during monitoring (#34)
- Add option `ai` that allows the specification of AI models to use for certain marketplaces or items.
- Support locally hosted Ollama models
- Support DeepSeek-r1 model with `<think>` tags.
- Add option `timeout` to AI request.
- Expand command line option `--clear-cache`

## [0.6.2] - 2025-02-03

- Support extracting details from automobile listings.

## [0.6.1] - 2025-02-02

- Allow multiple `start_at`

## [0.6.0] - 2025-02-01

- Allow some parameters to different from initial and subsequent searches.
- Allow the AI to return a rating and some comments, and use the rating to determine if the user should be notified.

## [0.5.3] - 2025-01-31

- Add command line option `--diable-javascript` which can be helpful in some cases.
- Add option `include_keywords` to fine-tune the behavior of `keywords`.
- Add option `provider` to allow the specfication of more AI service providers.
- Allow `market_type` to marketplaces and allow multiple marketplaces.

## [0.5.1] - 2025-01-30

- Change the unit of `search-interval` to seconds to allow for more frequent search, although that is not recommended.
- Rename option `acceptable_locations` to `seller_locations`

## [0.5.0] - 2025-01-29

- Allow each time to add its own `search_interval`
- Add options such as `delivery_method`, `radius`, and `condition`
- Add options to define and use regions for searching large regions

## [0.4.5] - 2025-01-27

- Add option `--check` and `--for` to check particular listings

## [0.4.3] - 2025-01-26

- Add support for DeepSeek

## [0.4.0] - 2025-01-25

- Allow section `[ai.openai]`
- Use openAI to confirm if the item matches what user requests
- Slightly better logging

## [0.3.3] - 2025-01-21

- Allow option `enabled` for items
- Notify all users if no `notify` is specified for item or marketplace
- Compare string after normalization (#8)
- Stop sleeping if config files are changed. Allowing more interactive modification of search terms.
- Give more time after logging in, allow option `login_wait_time`.
- Allow entering username and password manually

## [0.2.0] - 2025-01-21

- Allow the definition of a reusable config file from `~/.ai-marketplace-monitor/config.toml`
- Allow options `exclude_sellers` and `exclude_by_description`
- Fix a bug that prevents the sending of phone notification

## [0.1.0] - 2025-01-20

### Added

- First release on PyPI.

[Unreleased]: https://github.com/BoPeng/ai-marketplace-monitor/compare/v0.1.0...HEAD
[0.1.0]: https://github.com/BoPeng/ai-marketplace-monitor/compare/releases/tag/v0.1.0<|MERGE_RESOLUTION|>--- conflicted
+++ resolved
@@ -7,15 +7,11 @@
 
 ## [Unreleased]
 
-<<<<<<< HEAD
-## [0.8.1] - 2025-03-03
+## [0.8.3] - 2025-03-03
 
 - Allow [pushover](https://pushover.net/) notification
 
-## [0.8.0] - 2025-03-02
-=======
 ## [0.8.2] - 2025-03-02
->>>>>>> 525a4488
 
 - Reorganize notification settings
 - Support the use of environment variables for passwords
